<<<<<<< HEAD
This
  is
  a
  test!
  
=======
This	
  is	
  a	
  test!	
  
>>>>>>> 1a02602a
<|MERGE_RESOLUTION|>--- conflicted
+++ resolved
@@ -1,14 +1,4 @@
-<<<<<<< HEAD
-This
-  is
-  a
-  test!
-  
-=======
-This	
-  is	
-  a	
-  test!	
-  
->>>>>>> 1a02602a
-+This+  is+  a+  test!